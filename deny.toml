--- conflicted
+++ resolved
@@ -112,14 +112,9 @@
     # Each entry is the crate and version constraint, and its specific allow
     # list
     #{ allow = ["Zlib"], name = "adler32", version = "*" },
-<<<<<<< HEAD
     # needed since syn included unicode-ident
-    exceptions = [{ name = "unicode-ident", allow = ["Unicode-DFS-2016"] }]
-]
-=======
     { name = "unicode-ident", allow = ["Unicode-DFS-2016"] }
- ]
->>>>>>> 840f31fb
+]
 
 # Some crates don't have (easily) machine readable licensing information,
 # adding a clarification entry for it allows you to manually specify the
